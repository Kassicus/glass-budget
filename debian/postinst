--- conflicted
+++ resolved
@@ -21,7 +21,6 @@
                     --shell /bin/false glass-budget
         fi
         
-<<<<<<< HEAD
         # Ensure directories exist (should be created by package but safety check)
         mkdir -p /opt/glass-budget
         mkdir -p /var/lib/glass-budget
@@ -30,31 +29,24 @@
         
         # Set ownership and permissions safely
         if [ -d /opt/glass-budget ]; then
-            chown -R glass-budget:glass-budget /opt/glass-budget
+            chown -R glass-budget:glass-budget /opt/glass-budget || true
         fi
         if [ -d /var/lib/glass-budget ]; then
-            chown -R glass-budget:glass-budget /var/lib/glass-budget
+            chown -R glass-budget:glass-budget /var/lib/glass-budget || true
         fi
         if [ -d /var/log/glass-budget ]; then
-            chown -R glass-budget:glass-budget /var/log/glass-budget
+            chown -R glass-budget:glass-budget /var/log/glass-budget || true
         fi
         if [ -f /etc/glass-budget/glass-budget.env ]; then
-            chown root:glass-budget /etc/glass-budget/glass-budget.env
+            chown root:glass-budget /etc/glass-budget/glass-budget.env || true
             chmod 640 /etc/glass-budget/glass-budget.env
         fi
-=======
-        # Set ownership and permissions
-        chown -R glass-budget:glass-budget /opt/glass-budget || true
-        chown -R glass-budget:glass-budget /var/lib/glass-budget || true
-        chown -R glass-budget:glass-budget /var/log/glass-budget || true
-        chown root:glass-budget /etc/glass-budget/glass-budget.env || true
         
         # Ensure proper directory permissions
         chmod 755 /opt/glass-budget
         chmod 755 /var/lib/glass-budget
         chmod 755 /var/log/glass-budget
         chmod 750 /etc/glass-budget
->>>>>>> 3813259f
         
         # Create Python virtual environment
         if [ ! -d /opt/glass-budget/venv ]; then
