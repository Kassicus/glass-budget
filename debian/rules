#!/usr/bin/make -f

export DH_VERBOSE = 1

%:
	dh $@

override_dh_auto_configure:
	# Skip auto configure

override_dh_auto_build:
	# Skip auto build

override_dh_auto_test:
	# Skip auto test

override_dh_auto_install:
	# Install application files
	mkdir -p debian/glass-budget/opt/glass-budget
	# Copy main application files if they exist
	test -f app.py && cp app.py debian/glass-budget/opt/glass-budget/
	test -f models.py && cp models.py debian/glass-budget/opt/glass-budget/
	test -f migrate_db.py && cp migrate_db.py debian/glass-budget/opt/glass-budget/
	test -f requirements.txt && cp requirements.txt debian/glass-budget/opt/glass-budget/
	# Copy directories if they exist
	test -d static && cp -r static debian/glass-budget/opt/glass-budget/
	test -d templates && cp -r templates debian/glass-budget/opt/glass-budget/
	
	# Install systemd service file
	mkdir -p debian/glass-budget/lib/systemd/system
	test -f debian/glass-budget.service && cp debian/glass-budget.service debian/glass-budget/lib/systemd/system/
	
	# Install nginx configuration
	mkdir -p debian/glass-budget/etc/nginx/sites-available
	test -f debian/nginx-glass-budget && cp debian/nginx-glass-budget debian/glass-budget/etc/nginx/sites-available/glass-budget
	
	# Install configuration directory
	mkdir -p debian/glass-budget/etc/glass-budget
	test -f debian/glass-budget.env && cp debian/glass-budget.env debian/glass-budget/etc/glass-budget/
	
	# Install logrotate configuration
	mkdir -p debian/glass-budget/etc/logrotate.d
<<<<<<< HEAD
	test -f config/logrotate && cp config/logrotate debian/glass-budget/etc/logrotate.d/glass-budget
=======
	if [ -f config/logrotate ]; then \
		cp config/logrotate debian/glass-budget/etc/logrotate.d/glass-budget; \
	fi
>>>>>>> 3813259f
	
	# Install scripts
	mkdir -p debian/glass-budget/usr/bin
	test -f scripts/glass-budget-admin && cp scripts/glass-budget-admin debian/glass-budget/usr/bin/
	test -f scripts/update.sh && cp scripts/update.sh debian/glass-budget/usr/bin/glass-budget-update
	test -f debian/glass-budget/usr/bin/glass-budget-admin && chmod +x debian/glass-budget/usr/bin/glass-budget-admin
	test -f debian/glass-budget/usr/bin/glass-budget-update && chmod +x debian/glass-budget/usr/bin/glass-budget-update
	
	# Install additional scripts
	mkdir -p debian/glass-budget/usr/share/glass-budget/scripts
	test -f scripts/install.sh && cp scripts/install.sh debian/glass-budget/usr/share/glass-budget/scripts/
	test -f debian/glass-budget/usr/share/glass-budget/scripts/install.sh && chmod +x debian/glass-budget/usr/share/glass-budget/scripts/install.sh
	
	# Create empty directories that will be populated at runtime
	mkdir -p debian/glass-budget/var/log/glass-budget
	mkdir -p debian/glass-budget/var/lib/glass-budget
	mkdir -p debian/glass-budget/var/lib/glass-budget/backups

override_dh_fixperms:
	dh_fixperms
	# Set specific permissions for config files if they exist
	test -f debian/glass-budget/etc/glass-budget/glass-budget.env && chmod 640 debian/glass-budget/etc/glass-budget/glass-budget.env || true
	# Set executable permissions for scripts if they exist
	test -f debian/glass-budget/usr/bin/glass-budget-admin && chmod 755 debian/glass-budget/usr/bin/glass-budget-admin || true
	test -f debian/glass-budget/usr/bin/glass-budget-update && chmod 755 debian/glass-budget/usr/bin/glass-budget-update || true
	test -f debian/glass-budget/usr/share/glass-budget/scripts/install.sh && chmod 755 debian/glass-budget/usr/share/glass-budget/scripts/install.sh || true<|MERGE_RESOLUTION|>--- conflicted
+++ resolved
@@ -40,13 +40,9 @@
 	
 	# Install logrotate configuration
 	mkdir -p debian/glass-budget/etc/logrotate.d
-<<<<<<< HEAD
-	test -f config/logrotate && cp config/logrotate debian/glass-budget/etc/logrotate.d/glass-budget
-=======
 	if [ -f config/logrotate ]; then \
 		cp config/logrotate debian/glass-budget/etc/logrotate.d/glass-budget; \
 	fi
->>>>>>> 3813259f
 	
 	# Install scripts
 	mkdir -p debian/glass-budget/usr/bin
