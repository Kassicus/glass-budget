name: CI/CD Pipeline

on:
  push:
    branches: [ main, develop ]
    tags: [ 'v*' ]
  pull_request:
    branches: [ main, develop ]

permissions:
  contents: write
  actions: read
  checks: write

env:
  PYTHON_VERSION: '3.11'
  NODE_VERSION: '18'

jobs:
  test:
    runs-on: ubuntu-latest
    
    services:
      postgres:
        image: postgres:13
        env:
          POSTGRES_PASSWORD: test_password
          POSTGRES_USER: test_user
          POSTGRES_DB: test_budget_db
        options: >-
          --health-cmd pg_isready
          --health-interval 10s
          --health-timeout 5s
          --health-retries 5
        ports:
          - 5432:5432

    steps:
    - uses: actions/checkout@v4

    - name: Set up Python
      uses: actions/setup-python@v4
      with:
        python-version: ${{ env.PYTHON_VERSION }}

    - name: Cache Python dependencies
      uses: actions/cache@v3
      with:
        path: ~/.cache/pip
        key: ${{ runner.os }}-pip-${{ hashFiles('**/requirements*.txt') }}
        restore-keys: |
          ${{ runner.os }}-pip-

    - name: Install dependencies
      run: |
        python -m pip install --upgrade pip
        pip install -r requirements.txt
        pip install -r requirements-test.txt

    - name: Set up environment variables
      run: |
        echo "SECRET_KEY=test-secret-key-for-ci" >> $GITHUB_ENV
        echo "DATABASE_URL=postgresql://test_user:test_password@localhost:5432/test_budget_db" >> $GITHUB_ENV
        echo "FLASK_ENV=testing" >> $GITHUB_ENV
        echo "TESTING=true" >> $GITHUB_ENV

    - name: Run database migrations
      run: |
        python -c "
        from app import app, db
        with app.app_context():
            try:
                db.drop_all()
            except:
                pass  # Database might not exist yet
            db.create_all()
            print('Database initialized successfully')
        "

    - name: Run tests
      run: |
        export PYTHONPATH="${PYTHONPATH}:$(pwd)"
        coverage run -m pytest tests/ -v --tb=short
        coverage report --show-missing
        coverage xml

    - name: Upload coverage to Codecov
      uses: codecov/codecov-action@v3
      with:
        file: ./coverage.xml
        flags: unittests
        name: codecov-umbrella

    - name: Lint with flake8
      run: |
        pip install flake8
        flake8 . --count --select=E9,F63,F7,F82 --show-source --statistics
        flake8 . --count --exit-zero --max-complexity=10 --max-line-length=127 --statistics

  security:
    runs-on: ubuntu-latest
    steps:
    - uses: actions/checkout@v4

    - name: Set up Python
      uses: actions/setup-python@v4
      with:
        python-version: ${{ env.PYTHON_VERSION }}

    - name: Install security tools
      run: |
        python -m pip install --upgrade pip
        pip install -r requirements-test.txt
      timeout-minutes: 5

    - name: Check for known vulnerabilities in dependencies
<<<<<<< HEAD
      run: |
        # Use the new scan command instead of deprecated check
        safety scan --target requirements.txt --output=json --exit-code
      continue-on-error: true
      timeout-minutes: 3
=======
      run: safety scan -r requirements.txt --output screen
>>>>>>> 3813259f

    - name: Run bandit security linter
      run: |
        bandit -r . -x ./budget_env/,./tests/,./venv/,./env/ -f json
      continue-on-error: true
      timeout-minutes: 2

    - name: Run semgrep security analysis
      run: |
        semgrep --config=auto . --json --timeout=60
      continue-on-error: true
      timeout-minutes: 3

  build-package:
    needs: [test, security]
    runs-on: ubuntu-latest
    if: github.event_name == 'push' && (github.ref == 'refs/heads/main' || startsWith(github.ref, 'refs/tags/'))
    outputs:
      version: ${{ steps.version.outputs.VERSION }}
    
    steps:
    - uses: actions/checkout@v4
      with:
        fetch-depth: 0

    - name: Set up Python
      uses: actions/setup-python@v4
      with:
        python-version: ${{ env.PYTHON_VERSION }}

    - name: Install build dependencies
      run: |
        sudo apt-get update
        sudo apt-get install -y \
          build-essential \
          devscripts \
          dh-make \
          fakeroot \
          lintian \
          dh-python \
          python3-all \
          python3-setuptools \
          python3-pip \
          python3-venv \
          debhelper \
          dh-exec \
          python3-flask \
          python3-flask-sqlalchemy \
          python3-flask-login \
          python3-flask-bcrypt

    - name: Determine version
      id: version
      run: |
        if [[ $GITHUB_REF == refs/tags/* ]]; then
          VERSION=${GITHUB_REF#refs/tags/v}
        else
          VERSION=$(date +%Y%m%d)-$(git rev-parse --short HEAD)
        fi
        echo "VERSION=$VERSION" >> $GITHUB_OUTPUT
        echo "Building version: $VERSION"

    - name: Build Debian package
      run: |
        export VERSION=${{ steps.version.outputs.VERSION }}
        echo "Building version: $VERSION"
        ./scripts/build-package.sh
        
        # List created files for debugging
        echo "Files created after build:"
        ls -la *.deb *.dsc *.tar.gz *.changes 2>/dev/null || echo "No build artifacts found in root directory"

    - name: Upload package artifacts
      uses: actions/upload-artifact@v4
      with:
        name: debian-packages-${{ steps.version.outputs.VERSION }}
        path: |
          *.deb
          *.dsc
          *.tar.gz
          *.changes

<<<<<<< HEAD
    - name: Create Release and Upload Assets
      if: startsWith(github.ref, 'refs/tags/')
      env:
        GITHUB_TOKEN: ${{ secrets.GITHUB_TOKEN }}
      run: |
        TAG_NAME=${GITHUB_REF#refs/tags/}
        
        # Find the generated files
        DEB_FILE=$(find . -name "*.deb" -type f | head -1)
        TAR_FILE=$(find . -name "*.tar.gz" -type f | head -1)
        
        if [ -z "$DEB_FILE" ]; then
          echo "Error: No .deb file found"
          exit 1
        fi
        
        echo "Found DEB file: $DEB_FILE"
        if [ -n "$TAR_FILE" ]; then
          echo "Found TAR file: $TAR_FILE"
        fi
        
        # Create release with GitHub CLI
        cat > release_notes.md << 'EOF'
        ## Glass Budget v${{ steps.version.outputs.VERSION }}
        
        ### Installation
        
        **Ubuntu Server 24.04:**
        ```bash
        # Download and install
        wget https://github.com/kassicus/glass-budget/releases/download/${{ github.ref }}/glass-budget_${{ steps.version.outputs.VERSION }}_all.deb
        sudo apt install ./glass-budget_${{ steps.version.outputs.VERSION }}_all.deb
        
        # Or use the installation script
        curl -sSL https://github.com/kassicus/glass-budget/releases/download/${{ github.ref }}/install.sh | sudo bash
        ```
        
        ### Update
        
        ```bash
        sudo glass-budget-update
        ```
        
        ### Features
        
        - Modern glassmorphism UI design
        - Account management with multiple types
        - Transaction tracking and categorization  
        - Recurring bill management
        - Savings goals with progress tracking
        - Production-ready with systemd and nginx
        
        ### Files
        
        - `glass-budget_${{ steps.version.outputs.VERSION }}_all.deb` - Main package for Ubuntu Server
        - `install.sh` - Automated installation script
        
        Built from commit: ${{ github.sha }}
        EOF
        
        # Create release
        gh release create "$TAG_NAME" \
          --title "Glass Budget v${{ steps.version.outputs.VERSION }}" \
          --notes-file release_notes.md \
          "$DEB_FILE#glass-budget_${{ steps.version.outputs.VERSION }}_all.deb" \
          "./scripts/install.sh#install.sh"
        
        # Upload source package if it exists
        if [ -n "$TAR_FILE" ]; then
          gh release upload "$TAG_NAME" "$TAR_FILE#glass-budget_${{ steps.version.outputs.VERSION }}.tar.gz"
        fi
=======
    - name: Create Release
      if: startsWith(github.ref, 'refs/tags/')
      id: create_release
      uses: actions/create-release@v1
      env:
        GITHUB_TOKEN: ${{ secrets.GITHUB_TOKEN }}
      with:
        tag_name: ${{ github.ref }}
        release_name: Glass Budget v${{ steps.version.outputs.VERSION }}
        body: |
          ## Glass Budget v${{ steps.version.outputs.VERSION }}
          
          ### Installation
          
          **Ubuntu Server 24.04:**
          ```bash
          # Download and install
          wget https://github.com/your-org/glass-budget/releases/download/${{ github.ref }}/glass-budget_${{ steps.version.outputs.VERSION }}_all.deb
          sudo apt install ./glass-budget_${{ steps.version.outputs.VERSION }}_all.deb
          
          # Or use the installation script
          curl -sSL https://github.com/your-org/glass-budget/releases/download/${{ github.ref }}/install.sh | sudo bash
          ```
          
          ### Update
          
          ```bash
          sudo glass-budget-update
          ```
          
          ### Features
          
          - Modern glassmorphism UI design
          - Account management with multiple types
          - Transaction tracking and categorization  
          - Recurring bill management
          - Savings goals with progress tracking
          - Production-ready with systemd and nginx
          
          ### Files
          
          - `glass-budget_${{ steps.version.outputs.VERSION }}_all.deb` - Main package for Ubuntu Server
          - `install.sh` - Automated installation script
          
          Built from commit: ${{ github.sha }}
        draft: false
        prerelease: false

    - name: Find and Upload DEB Package
      if: startsWith(github.ref, 'refs/tags/')
      run: |
        # Find the actual .deb file (handles dynamic naming)
        DEB_FILE=$(find . -name "*.deb" -type f | head -1)
        if [ -z "$DEB_FILE" ]; then
          echo "ERROR: No .deb file found"
          exit 1
        fi
        echo "Found DEB file: $DEB_FILE"
        echo "DEB_FILE_PATH=$DEB_FILE" >> $GITHUB_ENV
        echo "DEB_FILE_NAME=$(basename $DEB_FILE)" >> $GITHUB_ENV

    - name: Upload DEB Package Asset
      if: startsWith(github.ref, 'refs/tags/')
      uses: actions/upload-release-asset@v1
      env:
        GITHUB_TOKEN: ${{ secrets.GITHUB_TOKEN }}
      with:
        upload_url: ${{ steps.create_release.outputs.upload_url }}
        asset_path: ${{ env.DEB_FILE_PATH }}
        asset_name: ${{ env.DEB_FILE_NAME }}
        asset_content_type: application/vnd.debian.binary-package

    - name: Upload Installation Script
      if: startsWith(github.ref, 'refs/tags/')
      uses: actions/upload-release-asset@v1
      env:
        GITHUB_TOKEN: ${{ secrets.GITHUB_TOKEN }}
      with:
        upload_url: ${{ steps.create_release.outputs.upload_url }}
        asset_path: ./scripts/install.sh
        asset_name: install.sh
        asset_content_type: application/x-sh

    - name: Find and Upload Source Package
      if: startsWith(github.ref, 'refs/tags/')
      run: |
        # Find the actual .tar.gz file
        TAR_FILE=$(find . -name "*.tar.gz" -type f | head -1)
        if [ -n "$TAR_FILE" ]; then
          echo "Found TAR file: $TAR_FILE"
          echo "TAR_FILE_PATH=$TAR_FILE" >> $GITHUB_ENV
          echo "TAR_FILE_NAME=$(basename $TAR_FILE)" >> $GITHUB_ENV
        else
          echo "WARNING: No .tar.gz file found"
          echo "TAR_FILE_PATH=" >> $GITHUB_ENV
        fi

    - name: Upload Source Package Asset
      if: startsWith(github.ref, 'refs/tags/') && env.TAR_FILE_PATH != ''
      uses: actions/upload-release-asset@v1
      env:
        GITHUB_TOKEN: ${{ secrets.GITHUB_TOKEN }}
      with:
        upload_url: ${{ steps.create_release.outputs.upload_url }}
        asset_path: ${{ env.TAR_FILE_PATH }}
        asset_name: ${{ env.TAR_FILE_NAME }}
        asset_content_type: application/gzip
>>>>>>> 3813259f

  deploy-staging:
    needs: build-package
    runs-on: ubuntu-latest
    if: github.ref == 'refs/heads/main'
    environment: staging
    
    steps:
    - uses: actions/checkout@v4

    - name: Download package artifacts
      uses: actions/download-artifact@v3
      with:
        name: debian-packages-${{ needs.build-package.outputs.version }}
        path: ./artifacts

    - name: Configure SSH
      run: |
        mkdir -p ~/.ssh
        echo "${{ secrets.STAGING_SSH_KEY }}" > ~/.ssh/id_rsa
        chmod 600 ~/.ssh/id_rsa
        ssh-keyscan -H ${{ secrets.STAGING_HOST }} >> ~/.ssh/known_hosts

    - name: Deploy to staging server
      run: |
        echo "Deploying to staging environment: ${{ secrets.STAGING_HOST }}"
        
        # Find the .deb package
        DEB_FILE=$(find ./artifacts -name "*.deb" -type f | head -1)
        if [ -z "$DEB_FILE" ]; then
          echo "ERROR: No .deb package found in artifacts"
          exit 1
        fi
        
        echo "Deploying package: $(basename $DEB_FILE)"
        
        # Copy package to staging server
        scp "$DEB_FILE" ${{ secrets.STAGING_USER }}@${{ secrets.STAGING_HOST }}:/tmp/
        
        # Deploy on staging server
        ssh ${{ secrets.STAGING_USER }}@${{ secrets.STAGING_HOST }} << 'EOF'
        set -e
        
        # Install/upgrade the package
        sudo apt update
        sudo apt install -y /tmp/$(basename $DEB_FILE)
        
        # Wait for service to start
        sleep 5
        
        # Verify deployment
        if ! sudo systemctl is-active --quiet glass-budget.service; then
          echo "ERROR: Service failed to start"
          sudo journalctl -u glass-budget.service --no-pager -n 20
          exit 1
        fi
        
        echo "Staging deployment completed successfully"
        EOF

    - name: Verify staging deployment
      run: |
        echo "Verifying staging deployment..."
        
        # Health check with retry logic
        for i in {1..10}; do
          if curl -f -s http://${{ secrets.STAGING_HOST }}:5001/health > /dev/null; then
            echo "Health check passed"
            break
          elif [ $i -eq 10 ]; then
            echo "ERROR: Health check failed after 10 attempts"
            exit 1
          else
            echo "Health check attempt $i failed, retrying in 10 seconds..."
            sleep 10
          fi
        done

    - name: Run deployment tests
      run: |
        echo "Running basic deployment tests..."
        
        # Test API endpoints
        curl -f -s http://${{ secrets.STAGING_HOST }}:5001/api/accounts > /dev/null || {
          echo "ERROR: API endpoints not responding"
          exit 1
        }
        
        echo "All deployment tests passed"
        
  deploy-production:
    needs: [build-package, deploy-staging]
    runs-on: ubuntu-latest
    if: startsWith(github.ref, 'refs/tags/')
    environment: production
    
    steps:
    - uses: actions/checkout@v4

    - name: Download package artifacts
      uses: actions/download-artifact@v3
      with:
        name: debian-packages-${{ needs.build-package.outputs.version }}
        path: ./artifacts

    - name: Configure SSH
      run: |
        mkdir -p ~/.ssh
        echo "${{ secrets.PRODUCTION_SSH_KEY }}" > ~/.ssh/id_rsa
        chmod 600 ~/.ssh/id_rsa
        ssh-keyscan -H ${{ secrets.PRODUCTION_HOST }} >> ~/.ssh/known_hosts

    - name: Pre-deployment backup
      run: |
        echo "Creating pre-deployment backup..."
        ssh ${{ secrets.PRODUCTION_USER }}@${{ secrets.PRODUCTION_HOST }} << 'EOF'
        set -e
        
        # Create backup using admin tool
        sudo glass-budget-admin backup --auto-name
        
        # Verify current service status
        sudo systemctl status glass-budget.service
        EOF

    - name: Deploy to production server
      run: |
        echo "Deploying to production environment: ${{ secrets.PRODUCTION_HOST }}"
        
        # Find the .deb package
        DEB_FILE=$(find ./artifacts -name "*.deb" -type f | head -1)
        if [ -z "$DEB_FILE" ]; then
          echo "ERROR: No .deb package found in artifacts"
          exit 1
        fi
        
        echo "Deploying package: $(basename $DEB_FILE)"
        
        # Copy package to production server
        scp "$DEB_FILE" ${{ secrets.PRODUCTION_USER }}@${{ secrets.PRODUCTION_HOST }}:/tmp/
        
        # Deploy on production server with rollback capability
        ssh ${{ secrets.PRODUCTION_USER }}@${{ secrets.PRODUCTION_HOST }} << 'EOF'
        set -e
        
        # Store current version for potential rollback
        CURRENT_VERSION=$(dpkg -l | grep glass-budget | awk '{print $3}' || echo "none")
        echo "Current version: $CURRENT_VERSION"
        
        # Install/upgrade the package
        sudo apt update
        if ! sudo apt install -y /tmp/$(basename $DEB_FILE); then
          echo "ERROR: Package installation failed"
          exit 1
        fi
        
        # Wait for service to start
        sleep 10
        
        # Verify deployment
        if ! sudo systemctl is-active --quiet glass-budget.service; then
          echo "ERROR: Service failed to start after upgrade"
          sudo journalctl -u glass-budget.service --no-pager -n 50
          exit 1
        fi
        
        echo "Production deployment completed successfully"
        EOF

    - name: Verify production deployment
      run: |
        echo "Verifying production deployment..."
        
        # Extended health check with retry logic
        for i in {1..15}; do
          if curl -f -s -m 10 http://${{ secrets.PRODUCTION_HOST }}:5001/health > /dev/null; then
            echo "Health check passed on attempt $i"
            break
          elif [ $i -eq 15 ]; then
            echo "ERROR: Health check failed after 15 attempts"
            # Trigger rollback
            ssh ${{ secrets.PRODUCTION_USER }}@${{ secrets.PRODUCTION_HOST }} << 'EOF'
            echo "Attempting automatic rollback..."
            sudo glass-budget-admin rollback-last || echo "Rollback failed, manual intervention required"
            EOF
            exit 1
          else
            echo "Health check attempt $i failed, retrying in 15 seconds..."
            sleep 15
          fi
        done

    - name: Run production smoke tests
      run: |
        echo "Running production smoke tests..."
        
        # Test critical API endpoints
        endpoints=("/health" "/api/accounts" "/api/transactions")
        
        for endpoint in "${endpoints[@]}"; do
          echo "Testing endpoint: $endpoint"
          if ! curl -f -s -m 10 http://${{ secrets.PRODUCTION_HOST }}:5001$endpoint > /dev/null; then
            echo "ERROR: Endpoint $endpoint failed"
            exit 1
          fi
        done
        
        echo "All production smoke tests passed"

    - name: Post-deployment verification
      run: |
        echo "Running post-deployment verification..."
        
        ssh ${{ secrets.PRODUCTION_USER }}@${{ secrets.PRODUCTION_HOST }} << 'EOF'
        # Check service status
        sudo systemctl status glass-budget.service
        
        # Check logs for any errors
        if sudo journalctl -u glass-budget.service --since "5 minutes ago" | grep -i error; then
          echo "WARNING: Errors found in recent logs"
        fi
        
        # Check disk space
        df -h /var/lib/glass-budget
        
        echo "Post-deployment verification completed"
        EOF

    - name: Notify deployment success
      run: |
        echo "Production deployment successful!"
        echo "Version deployed: $(find ./artifacts -name "*.deb" -type f | head -1 | xargs basename)"
        echo "Deployment time: $(date)"<|MERGE_RESOLUTION|>--- conflicted
+++ resolved
@@ -114,15 +114,11 @@
       timeout-minutes: 5
 
     - name: Check for known vulnerabilities in dependencies
-<<<<<<< HEAD
       run: |
         # Use the new scan command instead of deprecated check
         safety scan --target requirements.txt --output=json --exit-code
       continue-on-error: true
       timeout-minutes: 3
-=======
-      run: safety scan -r requirements.txt --output screen
->>>>>>> 3813259f
 
     - name: Run bandit security linter
       run: |
@@ -205,7 +201,6 @@
           *.tar.gz
           *.changes
 
-<<<<<<< HEAD
     - name: Create Release and Upload Assets
       if: startsWith(github.ref, 'refs/tags/')
       env:
@@ -277,115 +272,6 @@
         if [ -n "$TAR_FILE" ]; then
           gh release upload "$TAG_NAME" "$TAR_FILE#glass-budget_${{ steps.version.outputs.VERSION }}.tar.gz"
         fi
-=======
-    - name: Create Release
-      if: startsWith(github.ref, 'refs/tags/')
-      id: create_release
-      uses: actions/create-release@v1
-      env:
-        GITHUB_TOKEN: ${{ secrets.GITHUB_TOKEN }}
-      with:
-        tag_name: ${{ github.ref }}
-        release_name: Glass Budget v${{ steps.version.outputs.VERSION }}
-        body: |
-          ## Glass Budget v${{ steps.version.outputs.VERSION }}
-          
-          ### Installation
-          
-          **Ubuntu Server 24.04:**
-          ```bash
-          # Download and install
-          wget https://github.com/your-org/glass-budget/releases/download/${{ github.ref }}/glass-budget_${{ steps.version.outputs.VERSION }}_all.deb
-          sudo apt install ./glass-budget_${{ steps.version.outputs.VERSION }}_all.deb
-          
-          # Or use the installation script
-          curl -sSL https://github.com/your-org/glass-budget/releases/download/${{ github.ref }}/install.sh | sudo bash
-          ```
-          
-          ### Update
-          
-          ```bash
-          sudo glass-budget-update
-          ```
-          
-          ### Features
-          
-          - Modern glassmorphism UI design
-          - Account management with multiple types
-          - Transaction tracking and categorization  
-          - Recurring bill management
-          - Savings goals with progress tracking
-          - Production-ready with systemd and nginx
-          
-          ### Files
-          
-          - `glass-budget_${{ steps.version.outputs.VERSION }}_all.deb` - Main package for Ubuntu Server
-          - `install.sh` - Automated installation script
-          
-          Built from commit: ${{ github.sha }}
-        draft: false
-        prerelease: false
-
-    - name: Find and Upload DEB Package
-      if: startsWith(github.ref, 'refs/tags/')
-      run: |
-        # Find the actual .deb file (handles dynamic naming)
-        DEB_FILE=$(find . -name "*.deb" -type f | head -1)
-        if [ -z "$DEB_FILE" ]; then
-          echo "ERROR: No .deb file found"
-          exit 1
-        fi
-        echo "Found DEB file: $DEB_FILE"
-        echo "DEB_FILE_PATH=$DEB_FILE" >> $GITHUB_ENV
-        echo "DEB_FILE_NAME=$(basename $DEB_FILE)" >> $GITHUB_ENV
-
-    - name: Upload DEB Package Asset
-      if: startsWith(github.ref, 'refs/tags/')
-      uses: actions/upload-release-asset@v1
-      env:
-        GITHUB_TOKEN: ${{ secrets.GITHUB_TOKEN }}
-      with:
-        upload_url: ${{ steps.create_release.outputs.upload_url }}
-        asset_path: ${{ env.DEB_FILE_PATH }}
-        asset_name: ${{ env.DEB_FILE_NAME }}
-        asset_content_type: application/vnd.debian.binary-package
-
-    - name: Upload Installation Script
-      if: startsWith(github.ref, 'refs/tags/')
-      uses: actions/upload-release-asset@v1
-      env:
-        GITHUB_TOKEN: ${{ secrets.GITHUB_TOKEN }}
-      with:
-        upload_url: ${{ steps.create_release.outputs.upload_url }}
-        asset_path: ./scripts/install.sh
-        asset_name: install.sh
-        asset_content_type: application/x-sh
-
-    - name: Find and Upload Source Package
-      if: startsWith(github.ref, 'refs/tags/')
-      run: |
-        # Find the actual .tar.gz file
-        TAR_FILE=$(find . -name "*.tar.gz" -type f | head -1)
-        if [ -n "$TAR_FILE" ]; then
-          echo "Found TAR file: $TAR_FILE"
-          echo "TAR_FILE_PATH=$TAR_FILE" >> $GITHUB_ENV
-          echo "TAR_FILE_NAME=$(basename $TAR_FILE)" >> $GITHUB_ENV
-        else
-          echo "WARNING: No .tar.gz file found"
-          echo "TAR_FILE_PATH=" >> $GITHUB_ENV
-        fi
-
-    - name: Upload Source Package Asset
-      if: startsWith(github.ref, 'refs/tags/') && env.TAR_FILE_PATH != ''
-      uses: actions/upload-release-asset@v1
-      env:
-        GITHUB_TOKEN: ${{ secrets.GITHUB_TOKEN }}
-      with:
-        upload_url: ${{ steps.create_release.outputs.upload_url }}
-        asset_path: ${{ env.TAR_FILE_PATH }}
-        asset_name: ${{ env.TAR_FILE_NAME }}
-        asset_content_type: application/gzip
->>>>>>> 3813259f
 
   deploy-staging:
     needs: build-package
